--- conflicted
+++ resolved
@@ -142,14 +142,10 @@
 	}
 
 	if conf.Proxy {
-<<<<<<< HEAD
 		if err := conf.GenProxyConfig(); err != nil {
 			return err
 		}
-		err = startProxy(&conf, discovery)
-=======
 		err := startProxy(&conf, discovery, kubeClient)
->>>>>>> a2a0fe7c
 		if err != nil {
 			logrus.WithError(err).Error("Could not start proxy")
 			return err
@@ -252,18 +248,11 @@
 func buildServiceRules(conf *config.Config, kubeClient kubernetes.Interface) (api.RulesService, error) {
 	switch strings.ToLower(conf.RulesBackend) {
 	case config.Amalgam8Backend:
-<<<<<<< HEAD
-		return controllerclient.New(controllerclient.Config{
-			URL:       conf.A8Controller.URL,
-			AuthToken: conf.A8Controller.Token,
-		})
-=======
 		controllerConf := amalgam8controller.ControllerConfig{
 			URL:       conf.A8Controller.URL,
 			AuthToken: conf.A8Controller.Token,
 		}
 		return amalgam8controller.NewCachedRulesAdapter(controllerConf, conf.A8Controller.Poll)
->>>>>>> a2a0fe7c
 	case config.KubernetesBackend:
 		// TODO: return kuberenets rules fetcher
 		return nil, fmt.Errorf("rules using '%s' is not supported", conf.RulesBackend)
