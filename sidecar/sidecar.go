--- conflicted
+++ resolved
@@ -92,7 +92,6 @@
 	}
 	logrus.SetLevel(logrusLevel)
 
-<<<<<<< HEAD
 	registryClient, err := registryclient.New(registryclient.Config{
 		URL:       conf.Registry.URL,
 		AuthToken: conf.Registry.Token,
@@ -124,12 +123,6 @@
 				return err
 			}
 			go server.ListenAndServe()
-
-=======
-	if conf.Proxy {
-		if err = startProxy(&conf); err != nil {
-			logrus.WithError(err).Error("Could not start proxy")
->>>>>>> 4d4832ca
 		}
 
 		go func() {
@@ -138,8 +131,6 @@
 			}
 		}()
 	}
-	appSupervisor := supervisor.NewAppSupervisor(&conf)
-
 	var lifecycle register.Lifecycle
 	if conf.Register {
 
@@ -177,12 +168,9 @@
 			lifecycle = registrationAgent
 		}
 
-<<<<<<< HEAD
-=======
 		// Delay slightly to give time for the application to start
 		// TODO: make this delay configurable or implement a better solution.
 		time.AfterFunc(1*time.Second, lifecycle.Start)
->>>>>>> 4d4832ca
 	}
 
 	appSupervisor := supervisor.NewAppSupervisor(&conf, lifecycle)
