// Copyright 2016 IBM Corporation
//
//   Licensed under the Apache License, Version 2.0 (the "License");
//   you may not use this file except in compliance with the License.
//   You may obtain a copy of the License at
//
//       http://www.apache.org/licenses/LICENSE-2.0
//
//   Unless required by applicable law or agreed to in writing, software
//   distributed under the License is distributed on an "AS IS" BASIS,
//   WITHOUT WARRANTIES OR CONDITIONS OF ANY KIND, either express or implied.
//   See the License for the specific language governing permissions and
//   limitations under the License.

package config

import (
	"fmt"
	"strings"

	"github.com/urfave/cli"
)

const (
	configFlag          = "config"
	registerFlag        = "register"
	proxyFlag           = "proxy"
	serviceFlag         = "service"
	endpointHostFlag    = "endpoint_host"
	endpointPortFlag    = "endpoint_port"
	endpointTypeFlag    = "endpoint_type"
	registryTokenFlag   = "registry_token"
	registryURLFlag     = "registry_url"
	registryPollFlag    = "registry_poll"
	controllerURLFlag   = "controller_url"
	controllerTokenFlag = "controller_token"
	controllerPollFlag  = "controller_poll"
	superviseFlag       = "supervise"
	healthchecksFlag    = "healthchecks"
	logFlag             = "log"
	logstashServerFlag  = "logstash_server"
	logLevelFlag        = "log_level"
<<<<<<< HEAD
	dnsFlag             = "dns"
	dnsConfigPortFlag   = "dns_port"
	dnsConfigDomainFlag = "dns_domain"
=======
	debugFlag           = "debug"
>>>>>>> b5e66c14
)

// Flags is the set of supported flags
var Flags = []cli.Flag{
	cli.StringFlag{
		Name:  debugFlag,
		Usage: "Check current sidecar state via CLI command",
	},
	cli.StringFlag{
		Name:   configFlag,
		EnvVar: envVar(configFlag),
		Usage:  "Load configuration from file",
	},
	cli.BoolFlag{
		Name:   registerFlag,
		EnvVar: envVar(registerFlag),
		Usage:  "Enable automatic service registration and heartbeat",
	},
	cli.BoolFlag{
		Name:   proxyFlag,
		EnvVar: envVar(proxyFlag),
		Usage:  "Enable automatic service discovery and load balancing across services using NGINX",
	},
	cli.BoolFlag{
		Name:   dnsFlag,
		EnvVar: envVar(dnsFlag),
		Usage:  "Enable DNS server",
	},
	cli.StringFlag{
		Name:   serviceFlag,
		EnvVar: envVar(serviceFlag),
		Usage:  "Service name to register with",
	},
	cli.StringFlag{
		Name:   endpointHostFlag,
		EnvVar: envVar(endpointHostFlag),
		Usage:  "Service endpoint host name (local IP is used if none specified)",
	},
	cli.IntFlag{
		Name:   endpointPortFlag,
		EnvVar: envVar(endpointPortFlag),
		Usage:  "Service endpoint port",
	},
	cli.StringFlag{
		Name:   endpointTypeFlag,
		EnvVar: envVar(endpointTypeFlag),
		Usage:  "Service endpoint type (http, https, tcp, udp, user)",
	},
	cli.StringFlag{
		Name:   registryURLFlag,
		EnvVar: envVar(registryURLFlag),
		Usage:  "URL for Registry",
	},
	cli.StringFlag{
		Name:   registryTokenFlag,
		EnvVar: envVar(registryTokenFlag),
		Usage:  "API token for Registry",
	},
	cli.DurationFlag{
		Name:   registryPollFlag,
		EnvVar: envVar(registryPollFlag),
		Usage:  "Interval for polling Controller",
	},
	cli.StringFlag{
		Name:   controllerURLFlag,
		EnvVar: envVar(controllerURLFlag),
		Usage:  "URL for Controller service",
	},
	cli.StringFlag{
		Name:   controllerTokenFlag,
		EnvVar: envVar(controllerTokenFlag),
		Usage:  "Amalgam8 controller token",
	},
	cli.DurationFlag{
		Name:   controllerPollFlag,
		EnvVar: envVar(controllerPollFlag),
		Usage:  "Interval for polling Controller",
	},
	cli.StringFlag{
		Name:   dnsConfigPortFlag,
		EnvVar: envVar(dnsConfigPortFlag),
		Usage:  "DNS server port number",
	},
	cli.StringFlag{
		Name:   dnsConfigDomainFlag,
		EnvVar: envVar(dnsConfigDomainFlag),
		Usage:  "DNS server authorization domain name",
	},
	cli.BoolFlag{
		Name:   superviseFlag,
		EnvVar: envVar(superviseFlag),
		Usage:  "Enable monitoring of application process. If application dies, container is killed as well. This has to be the last flag. All arguments provided after this flag will considered as part of the application invocation",
	},
	cli.StringSliceFlag{
		Name:   healthchecksFlag,
		EnvVar: envVar(healthchecksFlag),
		Usage:  "List of health check URLs",
	},
	cli.BoolFlag{
		Name:   logFlag,
		EnvVar: envVar(logFlag),
		Usage:  "Enable logging of outgoing requests through proxy using FileBeat",
	},
	cli.StringFlag{
		Name:   logstashServerFlag,
		EnvVar: envVar(logstashServerFlag),
		Usage:  "Logstash target for nginx logs",
	},
	cli.StringFlag{
		Name:   logLevelFlag,
		EnvVar: envVar(logLevelFlag),
		Usage:  "Logging level (debug, info, warn, error, fatal, panic)",
	},
}

func envVar(name string) string {
	return strings.ToUpper(fmt.Sprintf("%v%v", "A8_", name))
}<|MERGE_RESOLUTION|>--- conflicted
+++ resolved
@@ -40,13 +40,10 @@
 	logFlag             = "log"
 	logstashServerFlag  = "logstash_server"
 	logLevelFlag        = "log_level"
-<<<<<<< HEAD
 	dnsFlag             = "dns"
 	dnsConfigPortFlag   = "dns_port"
 	dnsConfigDomainFlag = "dns_domain"
-=======
 	debugFlag           = "debug"
->>>>>>> b5e66c14
 )
 
 // Flags is the set of supported flags
