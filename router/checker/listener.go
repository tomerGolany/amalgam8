// Copyright 2016 IBM Corporation
//
//   Licensed under the Apache License, Version 2.0 (the "License");
//   you may not use this file except in compliance with the License.
//   You may obtain a copy of the License at
//
//       http://www.apache.org/licenses/LICENSE-2.0
//
//   Unless required by applicable law or agreed to in writing, software
//   distributed under the License is distributed on an "AS IS" BASIS,
//   WITHOUT WARRANTIES OR CONDITIONS OF ANY KIND, either express or implied.
//   See the License for the specific language governing permissions and
//   limitations under the License.

package checker

import (
	"strconv"
	"strings"
	"sync"

	"github.com/Sirupsen/logrus"
	"github.com/amalgam8/controller/resources"
	"github.com/amalgam8/sidecar/router/clients"
	"github.com/amalgam8/sidecar/router/nginx"
)

type Listener interface {
	CatalogChange(catalog resources.ServiceCatalog) error
	RulesChange(proxyConfig resources.ProxyConfig) error
}

type listener struct {
	catalog     resources.ServiceCatalog
	proxyConfig resources.ProxyConfig
	nginx       nginx.Nginx
	mutex       sync.Mutex
}

func NewListener(nginxClient nginx.Nginx) Listener {
	return &listener{
		proxyConfig: resources.ProxyConfig{
			LoadBalance: "round_robin",
			Filters: resources.Filters{
				Versions: []resources.Version{},
				Rules:    []resources.Rule{},
			},
		},
		nginx: nginxClient,
	}
}

func (l *listener) CatalogChange(catalog resources.ServiceCatalog) error {
	l.mutex.Lock()
	defer l.mutex.Unlock()

	l.catalog = catalog
	return l.updateNGINX()
}

func (l *listener) RulesChange(proxyConfig resources.ProxyConfig) error {
	l.mutex.Lock()
	defer l.mutex.Unlock()

	l.proxyConfig = proxyConfig
	return l.updateNGINX()
}

func (l *listener) updateNGINX() error {
	nginxJSON := l.buildConfig()

	return l.nginx.Update(nginxJSON)

}

func (l *listener) buildConfig() clients.NGINXJson {

	retval := clients.NGINXJson{
		Upstreams: make(map[string]clients.NGINXUpstream, 0),
		Services:  make(map[string]clients.NGINXService, 0),
	}
	faults := []clients.NGINXFault{}
	for _, rule := range l.proxyConfig.Filters.Rules {
		fault := clients.NGINXFault{
			Delay:            rule.Delay,
			DelayProbability: rule.DelayProbability,
			AbortProbability: rule.AbortProbability,
			AbortCode:        rule.ReturnCode,
			Source:           rule.Source,
			Destination:      rule.Destination,
			Header:           rule.Header,
			Pattern:          rule.Pattern,
		}
		faults = append(faults, fault)
	}
	retval.Faults = faults

	types := map[string]string{}
	for _, service := range l.catalog.Services {
		upstreams := map[string][]clients.NGINXEndpoint{}
		for _, endpoint := range service.Endpoints {
			version := endpoint.Metadata.Version
			upstreamName := service.Name
			if version != "" {
				upstreamName += ":" + version
			} else {
				upstreamName += ":" + "UNVERSIONED"
			}

<<<<<<< HEAD
			types[service.Name] = endpoint.Type
=======
		if key == l.config.Controller.Token {
>>>>>>> bc46d766

			vals := strings.Split(endpoint.Value, ":")
			if len(vals) != 2 {
				logrus.WithFields(logrus.Fields{
					"endpoint": endpoint,
					"values":   vals,
				}).Error("could not parse host and port from service endpoint")
			}
			host := vals[0]
			port, err := strconv.Atoi(vals[1])
			if err != nil {
				logrus.WithFields(logrus.Fields{
					"err":  err,
					"port": vals[1],
				}).Error("port not a valid int")
			}

			versionUpstreams := upstreams[upstreamName]
			nginxEndpoint := clients.NGINXEndpoint{
				Host: host,
				Port: port,
			}
			if versionUpstreams == nil {
				versionUpstreams = []clients.NGINXEndpoint{nginxEndpoint}
			} else {
				versionUpstreams = append(versionUpstreams, nginxEndpoint)
			}
			upstreams[upstreamName] = versionUpstreams
		}

		for k, v := range upstreams {
			retval.Upstreams[k] = clients.NGINXUpstream{
				Upstreams: v,
			}
		}
	}

	versions := map[string]resources.Version{}
	for _, version := range l.proxyConfig.Filters.Versions {
		versions[version.Service] = version
	}

	for k, v := range types {
		if version, ok := versions[k]; ok {
			retval.Services[k] = clients.NGINXService{
				Default:   version.Default,
				Selectors: version.Selectors,
				Type:      v,
			}
		} else {
			retval.Services[k] = clients.NGINXService{
				Type: v,
			}
		}
	}

	return retval
}<|MERGE_RESOLUTION|>--- conflicted
+++ resolved
@@ -107,11 +107,7 @@
 				upstreamName += ":" + "UNVERSIONED"
 			}
 
-<<<<<<< HEAD
 			types[service.Name] = endpoint.Type
-=======
-		if key == l.config.Controller.Token {
->>>>>>> bc46d766
 
 			vals := strings.Split(endpoint.Value, ":")
 			if len(vals) != 2 {
