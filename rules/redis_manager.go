--- conflicted
+++ resolved
@@ -128,18 +128,12 @@
 
 func FilterRules(filter Filter, rules []Rule) []Rule {
 	filteredResults := make([]Rule, 0, len(rules))
-<<<<<<< HEAD
-	if len(filter.Destinations) > 0 {
-		for _, rule := range rules {
-			if filter.RuleType == RuleAny || (filter.RuleType == RuleAction && len(rule.Actions) > 0) ||
-				(filter.RuleType == RuleRoute && len(rule.Route) > 0) {
-=======
+
 	for _, rule := range rules {
-		if filter.RuleType == RuleAny || (filter.RuleType == RuleAction && len(rule.Action) > 0) ||
+		if filter.RuleType == RuleAny || (filter.RuleType == RuleAction && len(rule.Actions) > 0) ||
 			(filter.RuleType == RuleRoute && len(rule.Route) > 0) {
 
 			if len(filter.Destinations) > 0 {
->>>>>>> 44abf07e
 				for _, destination := range filter.Destinations {
 					if rule.Destination == destination {
 						filteredResults = append(filteredResults, rule)
