--- conflicted
+++ resolved
@@ -41,13 +41,8 @@
 
 func setupServer(t *testing.T, rest_port, rep_port uint16, cl cluster.Cluster) (replication.Replication, server.Server) {
 	var rep replication.Replication
-<<<<<<< HEAD
-	var s server.Server
-	networkAvailable := network.WaitForPrivateNetwork()
-=======
-	var server api.Server
+
 	networkAvailable := network.WaitForPrivateNetworkIPv4()
->>>>>>> acb2a69d
 	assert.NotNil(t, networkAvailable)
 
 	// Configure and create the cluster module
@@ -76,7 +71,7 @@
 	}
 
 	cm := store.New(cmConfig)
-	s, err = server.New(
+	s, err := server.New(
 		&server.Config{
 			HTTPAddressSpec: fmt.Sprintf(":%d", rest_port),
 			CatalogMap:      cm,
