// Copyright 2016 IBM Corporation
//
//   Licensed under the Apache License, Version 2.0 (the "License");
//   you may not use this file except in compliance with the License.
//   You may obtain a copy of the License at
//
//       http://www.apache.org/licenses/LICENSE-2.0
//
//   Unless required by applicable law or agreed to in writing, software
//   distributed under the License is distributed on an "AS IS" BASIS,
//   WITHOUT WARRANTIES OR CONDITIONS OF ANY KIND, either express or implied.
//   See the License for the specific language governing permissions and
//   limitations under the License.

package api

import (
	"errors"
	"fmt"
	"net/http"

	"github.com/Sirupsen/logrus"
	"github.com/amalgam8/controller/checker"
	"github.com/amalgam8/controller/database"
	"github.com/amalgam8/controller/metrics"
	"github.com/amalgam8/controller/middleware"
	"github.com/amalgam8/controller/proxyconfig"
	"github.com/amalgam8/controller/resources"
	"github.com/ant0ine/go-json-rest/rest"
	"github.com/pborman/uuid"
)

// Tenant handles tenant API calls
type Tenant struct {
	reporter metrics.Reporter
	catalog  checker.Checker
	rules    proxyconfig.Manager
}

// TenantConfig options
type TenantConfig struct {
	Reporter    metrics.Reporter
	Checker     checker.Checker
	ProxyConfig proxyconfig.Manager
}

// TenantInfo JSON object for credentials and metadata of a tenant
type TenantInfo struct {
	ID                string                `json:"id"`
	Credentials       resources.Credentials `json:"credentials"`
	LoadBalance       string                `json:"load_balance"`
	Port              int                   `json:"port"`
	ReqTrackingHeader string                `json:"req_tracking_header"`
	Filters           resources.Filters     `json:"filters"`
}

// NewTenant creates struct
func NewTenant(conf TenantConfig) *Tenant {
	return &Tenant{
		reporter: conf.Reporter,
		catalog:  conf.Checker,
		rules:    conf.ProxyConfig,
	}
}

// Routes for tenant API calls
func (t *Tenant) Routes() []*rest.Route {
	return []*rest.Route{
		rest.Post("/v1/tenants", reportMetric(t.reporter, t.PostTenant, "tenants_create")),
		rest.Put("/v1/tenants/#id", reportMetric(t.reporter, t.PutTenant, "tenants_update")),
		rest.Get("/v1/tenants/#id", reportMetric(t.reporter, t.GetTenant, "tenants_read")),
		rest.Delete("/v1/tenants/#id", reportMetric(t.reporter, t.DeleteTenant, "tenants_delete")),

		rest.Get("/v1/tenants/#id/filters", reportMetric(t.reporter, t.GetFilters, "filters_read")),
		rest.Delete("/v1/tenants/#id/filters", reportMetric(t.reporter, t.DeleteFilters, "filters_delete")),
		rest.Post("/v1/tenants/#id/filters", reportMetric(t.reporter, t.PostFilters, "filters_create")),
		rest.Put("/v1/tenants/#id/filters", reportMetric(t.reporter, t.PutFilters, "filters_update")),

		rest.Put("/v1/tenants/#id/versions/#service", reportMetric(t.reporter, t.PutServiceVersions, "versions_update")),
		rest.Get("/v1/tenants/#id/versions/#service", reportMetric(t.reporter, t.GetServiceVersions, "versions_read")),
		rest.Delete("/v1/tenants/#id/versions/#service", reportMetric(t.reporter, t.DeleteServiceVersions, "versions_delete")),
	}
}

<<<<<<< HEAD
// PostFilters creates filters in bulk
=======
// PostFilters initializes a tenant in the Controller
>>>>>>> 5ffb3029
func (t *Tenant) PostFilters(w rest.ResponseWriter, req *rest.Request) error {
	id := req.PathParam("id")

	filtersJSON := struct {
<<<<<<< HEAD
		Filters []resources.Rule `json:"filters"`
=======
		Filters []resources.Rule
>>>>>>> 5ffb3029
	} {}
	err := req.DecodeJsonPayload(&filtersJSON)
	if err != nil {
		RestError(w, req, http.StatusBadRequest, "json_error")
		return err
<<<<<<< HEAD
	}

	// Validate filters

	proxyConfig, err := t.rules.Get(id)
	if err != nil {
		handleDBError(w, req, err)
		return err
	}

	for i := 0; i < len(filtersJSON.Filters); i++ {
		filtersJSON.Filters[i].ID = uuid.New()
	}

	proxyConfig.Filters.Rules = append(proxyConfig.Filters.Rules, filtersJSON.Filters...)

	if err = t.rules.Set(proxyConfig); err != nil {
		handleDBError(w, req, err)
		return err
	}

	w.WriteHeader(http.StatusCreated)
	w.WriteJson(&filtersJSON)
=======
	}




	//filterID := uuid.New()
>>>>>>> 5ffb3029

	return nil
}

<<<<<<< HEAD
// PutFilters updates filters in bulk
func (t *Tenant) PutFilters(w rest.ResponseWriter, req *rest.Request) error {
	w.WriteHeader(http.StatusTeapot)
=======
// PutFilters initializes a tenant in the Controller
func (t *Tenant) PutFilters(w rest.ResponseWriter, req *rest.Request) error {
>>>>>>> 5ffb3029

	return nil
}

<<<<<<< HEAD
// GetFilters reads filters in bulk
// No ID query param provided => all filters
// ID query param of valid filters provided => return filters
// ID query param for some non-existent filters => return 404? return 404 and valid filters? return 404 and list of not found ids?
=======
// GetFilters initializes a tenant in the Controller
>>>>>>> 5ffb3029
func (t *Tenant) GetFilters(w rest.ResponseWriter, req *rest.Request) error {
	id := req.PathParam("id")
	filterIDs := getQueryIDs("id", req)

	respJSON := struct {
		Filters []resources.Rule `json:"filters"`
	} {}

	proxyConfig, err := t.rules.Get(id)
	if err != nil {
		handleDBError(w, req, err)
		return err
	}

	if len(filterIDs) == 0 {
		respJSON.Filters = proxyConfig.Filters.Rules
	} else {
		for _, rule := range proxyConfig.Filters.Rules {
			for _, filterID := range filterIDs {
<<<<<<< HEAD
=======

				//FIXME
>>>>>>> 5ffb3029
				if filterID == rule.ID {
					respJSON.Filters = append(respJSON.Filters, rule)
				}
			}
		}
	}

<<<<<<< HEAD
	if respJSON.Filters == nil {
		respJSON.Filters = []resources.Rule{}
	}

=======
>>>>>>> 5ffb3029
	w.WriteHeader(http.StatusOK)
	w.WriteJson(&respJSON)

	return nil
}

<<<<<<< HEAD
// DeleteFilters deletes filters in bulk
func (t *Tenant) DeleteFilters(w rest.ResponseWriter, req *rest.Request) error {
	id := req.PathParam("id")
	filterIDs := getQueryIDs("id", req)

	proxyConfig, err := t.rules.Get(id)
	if err != nil {
		handleDBError(w, req, err)
		return err
	}

	if len(filterIDs) == 0 {
		proxyConfig.Filters.Rules = []resources.Rule{}
	} else {
		for _, rule := range proxyConfig.Filters.Rules {
			for i, filterID := range filterIDs {
				if filterID == rule.ID {
					proxyConfig.Filters.Rules = append(proxyConfig.Filters.Rules[:i], proxyConfig.Filters.Rules[i+1:]...)
				}
			}
		}
	}

	if err = t.rules.Set(proxyConfig); err != nil {
		handleDBError(w, req, err)
		return err
	}

	w.WriteHeader(http.StatusOK)
=======
// DeleteFilters initializes a tenant in the Controller
func (t *Tenant) DeleteFilters(w rest.ResponseWriter, req *rest.Request) error {
>>>>>>> 5ffb3029

	return nil
}




// PostTenant initializes a tenant in the Controller
func (t *Tenant) PostTenant(w rest.ResponseWriter, req *rest.Request) error {
	var err error

	tenantConf := TenantInfo{}

	if err = req.DecodeJsonPayload(&tenantConf); err != nil {
		RestError(w, req, http.StatusBadRequest, "json_error")
		return err
	}

	// Validate input
	if tenantConf.ID == "" {
		RestError(w, req, http.StatusBadRequest, "error_invalid_input")
		return errors.New("special error")
	}

	// Copy each element
	proxyConf := resources.ProxyConfig{
		BasicEntry: resources.BasicEntry{
			ID: tenantConf.ID,
		},
		LoadBalance:       tenantConf.LoadBalance,
		Port:              tenantConf.Port,
		ReqTrackingHeader: tenantConf.ReqTrackingHeader,
		Filters:           tenantConf.Filters,
	}

	if proxyConf.Filters.Rules == nil {
		proxyConf.Filters.Rules = []resources.Rule{}
	}

	if proxyConf.Filters.Versions == nil {
		proxyConf.Filters.Versions = []resources.Version{}
	}

	// Set defaults if necessary
	if proxyConf.LoadBalance == "" {
		proxyConf.LoadBalance = "round_robin" // FIXME: common location for this?
	}

	if proxyConf.Port == 0 {
		proxyConf.Port = 6379 // FIXME
	}

	if proxyConf.ReqTrackingHeader == "" {
		proxyConf.ReqTrackingHeader = "X-Request-ID" // FIXME: common location for this?
	}

	if err = validateRules(w, req, proxyConf.Filters.Rules); err != nil {
		// RestError() called in validate function
		return err
	}

	rules := []resources.Rule{}
	for _, rule := range proxyConf.Filters.Rules {
		if rule.DelayProbability == 0.0 && rule.AbortProbability == 0.0 {
			continue
		}
		rules = append(rules, rule)
	}
	proxyConf.Filters.Rules = rules

	proxyConf.Credentials = resources.Credentials{
		Kafka:    tenantConf.Credentials.Kafka,
		Registry: tenantConf.Credentials.Registry,
	}

	// Ensure Registry credentials are provided
	if proxyConf.Credentials.Registry.URL == "" || proxyConf.Credentials.Registry.Token == "" {
		RestError(w, req, http.StatusBadRequest, "must provide Registry creds")
		return errors.New("must provide Registry creds")
	}

	mhCredValid := false

	if !proxyConf.Credentials.Kafka.SASL && len(proxyConf.Credentials.Kafka.Brokers) != 0 &&
		proxyConf.Credentials.Kafka.APIKey == "" &&
		proxyConf.Credentials.Kafka.AdminURL == "" &&
		proxyConf.Credentials.Kafka.RestURL == "" &&
		proxyConf.Credentials.Kafka.Password == "" &&
		proxyConf.Credentials.Kafka.User == "" {

		// local kafka case
		mhCredValid = true
	} else if proxyConf.Credentials.Kafka.SASL && proxyConf.Credentials.Kafka.APIKey != "" &&
		proxyConf.Credentials.Kafka.AdminURL != "" &&
		len(proxyConf.Credentials.Kafka.Brokers) != 0 &&
		proxyConf.Credentials.Kafka.RestURL != "" &&
		proxyConf.Credentials.Kafka.Password != "" &&
		proxyConf.Credentials.Kafka.User != "" {

		// Bluemix Message Hub case
		mhCredValid = true
	} else if !proxyConf.Credentials.Kafka.SASL && len(proxyConf.Credentials.Kafka.Brokers) == 0 &&
		proxyConf.Credentials.Kafka.APIKey == "" &&
		proxyConf.Credentials.Kafka.AdminURL == "" &&
		proxyConf.Credentials.Kafka.RestURL == "" &&
		proxyConf.Credentials.Kafka.Password == "" &&
		proxyConf.Credentials.Kafka.User == "" {

		// no kafka messaging used
		mhCredValid = true
	}

	if !mhCredValid {
		RestError(w, req, http.StatusBadRequest, "must provide all Kafka creds")
		return errors.New("bad Kafka credentials")
	}

	// TODO: perform a check to ensure that the SD and MH credentials actually work?

	// Add to rules
	if err = t.rules.Set(proxyConf); err != nil {
		logrus.WithError(err).Error("Failed setting rules")
		//TODO return 500 internal server error?
		RestError(w, req, http.StatusServiceUnavailable, "could not set rules")
		return err
	}

	// Register with catalog
	if err = t.catalog.Register(tenantConf.ID); err != nil {
		logrus.WithError(err).Error("Failed registering with catalog")
		if ce, ok := err.(*database.DBError); ok {
			if ce.StatusCode == http.StatusConflict {
				// FIXME if already present, creds and rules have just been overwritten
				RestError(w, req, http.StatusConflict, "already_exists")
				return err
			}
			RestError(w, req, http.StatusServiceUnavailable, "database_error")
			return err
		}
		RestError(w, req, http.StatusServiceUnavailable, "service_unavailable")
		return err
	}

	w.WriteHeader(http.StatusCreated)
	return nil
}

func validateRules(w rest.ResponseWriter, req *rest.Request, filters []resources.Rule) error {
	for _, filter := range filters {

		if filter.Destination == "" {
			RestError(w, req, http.StatusBadRequest, "invalid_destination")
			return errors.New("invalid destination")
		}

		if filter.AbortProbability < 0.0 || filter.AbortProbability > 1.0 {
			RestError(w, req, http.StatusBadRequest, "invalid_abort_probability")
			return errors.New("invalid abort probability")
		}

		if filter.ReturnCode < 0 || filter.ReturnCode >= 600 {
			RestError(w, req, http.StatusBadRequest, "invalid_return_code")
			return errors.New("invalid return code")
		}

		if filter.DelayProbability < 0.0 || filter.DelayProbability > 1.0 {
			RestError(w, req, http.StatusBadRequest, "invalid_delay_probability")
			return errors.New("invalid probability")
		}

		if filter.Delay < 0 || filter.Delay > 600 {
			RestError(w, req, http.StatusBadRequest, "invalid_delay")
			return errors.New("invalid duration")
		}

		if (filter.DelayProbability != 0.0 && filter.Delay == 0.0) || (filter.DelayProbability == 0.0 && filter.Delay != 0.0) {
			RestError(w, req, http.StatusBadRequest, "invalid_delay")
			return errors.New("invalid delay")
		}

		// if filter.Header == "" {
		// 	filter.Header = "X-Filter-Header"
		// }

		if filter.Pattern == "" {
			filter.Pattern = "*"
		}

	}

	return nil
}

// PutTenant updates credentials and/or metadata for a tenant
// TODO: if an update succeeds for one, but not the other we end up partially updating the state
func (t *Tenant) PutTenant(w rest.ResponseWriter, req *rest.Request) error {
	var err error

	id := req.PathParam("id")

	tenantConf := TenantInfo{}

	if err = req.DecodeJsonPayload(&tenantConf); err != nil {
		RestError(w, req, http.StatusBadRequest, "json_error")
		return err
	}

	// Only allow changes to registered tenants
	_, err = t.catalog.Get(id)
	if err != nil {
		handleDBError(w, req, err)
		return err
	}

	setRegistry := false
	setKafka := false

	if tenantConf.Credentials.Registry.URL != "" && tenantConf.Credentials.Registry.Token != "" {
		setRegistry = true
	} else if tenantConf.Credentials.Registry.URL != "" || tenantConf.Credentials.Registry.Token != "" {
		RestError(w, req, http.StatusBadRequest, "bad Registry credentials")
		return errors.New("bad Registry credentials")
	}

	if tenantConf.Credentials.Kafka.APIKey != "" &&
		tenantConf.Credentials.Kafka.AdminURL != "" &&
		len(tenantConf.Credentials.Kafka.Brokers) != 0 &&
		tenantConf.Credentials.Kafka.RestURL != "" &&
		tenantConf.Credentials.Kafka.Password != "" &&
		tenantConf.Credentials.Kafka.User != "" {
		setKafka = true
	} else if tenantConf.Credentials.Kafka.APIKey == "" &&
		tenantConf.Credentials.Kafka.AdminURL == "" &&
		len(tenantConf.Credentials.Kafka.Brokers) != 0 &&
		tenantConf.Credentials.Kafka.RestURL == "" &&
		tenantConf.Credentials.Kafka.User == "" &&
		tenantConf.Credentials.Kafka.Password == "" &&
		!tenantConf.Credentials.Kafka.SASL {
		setKafka = true
	} else if tenantConf.Credentials.Kafka.APIKey != "" ||
		tenantConf.Credentials.Kafka.AdminURL != "" ||
		len(tenantConf.Credentials.Kafka.Brokers) != 0 ||
		tenantConf.Credentials.Kafka.RestURL != "" ||
		tenantConf.Credentials.Kafka.Password != "" ||
		tenantConf.Credentials.Kafka.User != "" {
		RestError(w, req, http.StatusBadRequest, "")
		return errors.New("bad Kafka credentials")
	}

	// TODO: only read and set proxyconfig if necessary
	proxyConf, err := t.rules.Get(id)
	if err != nil {
		handleDBError(w, req, err)
		return err
	}

	if setRegistry || setKafka {
		// TODO: perform a check to ensure that the Registry and Kafka credentials actually work?

		if setRegistry {
			proxyConf.Credentials.Registry = tenantConf.Credentials.Registry
		}

		if setKafka {
			proxyConf.Credentials.Kafka = tenantConf.Credentials.Kafka
		}
	}

	if tenantConf.LoadBalance != "" {
		proxyConf.LoadBalance = tenantConf.LoadBalance
	}

	if tenantConf.Port > 0 {
		proxyConf.Port = tenantConf.Port
	}

	if tenantConf.ReqTrackingHeader != "" {
		proxyConf.ReqTrackingHeader = tenantConf.ReqTrackingHeader
	}

	if tenantConf.Filters.Rules != nil {
		if err = validateRules(w, req, tenantConf.Filters.Rules); err != nil {
			return err
		}

		rules := []resources.Rule{}
		for _, rule := range tenantConf.Filters.Rules {
			if rule.DelayProbability == 0.0 && rule.AbortProbability == 0.0 {
				continue
			}
			rules = append(rules, rule)
		}
		proxyConf.Filters.Rules = rules
	}

	if tenantConf.Filters.Versions != nil {
		//TODO validate fields
		proxyConf.Filters.Versions = tenantConf.Filters.Versions
	}

	if err = t.rules.Set(proxyConf); err != nil {
		RestError(w, req, http.StatusServiceUnavailable, "set_proxy_conf_failed")
		return err
	}

	w.WriteHeader(http.StatusOK)
	return nil
}

// GetTenant returns credentials and metadata for a tenant
func (t *Tenant) GetTenant(w rest.ResponseWriter, req *rest.Request) error {
	// validate auth header
	// if this tenant has orphans, CSB will know that the token is invalid

	id := req.PathParam("id")

	_, err := t.catalog.Get(id)
	if err != nil {
		handleDBError(w, req, err)
		return err
	}

	proxyConfig, err := t.rules.Get(id)
	if err != nil {
		handleDBError(w, req, err)
		return err
	}

	tenantConf := TenantInfo{
		ID:                id,
		Credentials:       proxyConfig.Credentials,
		LoadBalance:       proxyConfig.LoadBalance,
		Port:              proxyConfig.Port,
		ReqTrackingHeader: proxyConfig.ReqTrackingHeader,
		Filters:           proxyConfig.Filters,
	}

	w.WriteHeader(http.StatusOK)
	w.WriteJson(&tenantConf)
	return nil
}

// GetServiceVersions returns versioning info for a service of a tenant
func (t *Tenant) GetServiceVersions(w rest.ResponseWriter, req *rest.Request) error {
	reqID := req.Header.Get(middleware.RequestIDHeader)

	tenantID := req.PathParam("id")
	service := req.PathParam("service")

	proxyConfig, err := t.rules.Get(tenantID)
	if err != nil {
		handleDBError(w, req, err)
		return err
	}

	var respJSON *resources.Version
	for _, versions := range proxyConfig.Filters.Versions {
		if versions.Service == service {
			respJSON = &versions
			break
		}
	}

	if respJSON == nil {
		RestError(w, req, http.StatusNotFound, "invalid_service")
		return fmt.Errorf("No registered service(s) for %v matching service name %v", tenantID, service)
	}

	err = w.WriteJson(respJSON)
	if err != nil {
		logrus.WithFields(logrus.Fields{
			"err":        err,
			"tenant_id":  tenantID,
			"service":    service,
			"request_id": reqID,
		}).Warn("Could not write JSON response for getting version information")
		return err
	}
	return nil
}

// PutServiceVersions adds versioning info for a service of a tenant
func (t *Tenant) PutServiceVersions(w rest.ResponseWriter, req *rest.Request) error {
	reqID := req.Header.Get(middleware.RequestIDHeader)

	tenantID := req.PathParam("id")
	service := req.PathParam("service")

	proxyConfig, err := t.rules.Get(tenantID)
	if err != nil {
		handleDBError(w, req, err)
		return err
	}

	newVersion := resources.Version{}
	err = req.DecodeJsonPayload(&newVersion)
	if err != nil {
		logrus.WithFields(logrus.Fields{
			"tenant_id":  tenantID,
			"request_id": reqID,
			"service":    service,
			"err":        err,
		}).Error("Could not parse JSON")
		RestError(w, req, http.StatusBadRequest, "json_error")
		return err
	}
	newVersion.Service = service

	updateIndex := -1
	for index, version := range proxyConfig.Filters.Versions {
		if version.Service == service {
			updateIndex = index
			break
		}
	}
	if updateIndex == -1 {
		proxyConfig.Filters.Versions = append(proxyConfig.Filters.Versions, newVersion)
	} else {
		proxyConfig.Filters.Versions[updateIndex] = newVersion
	}

	// Update the entry in the database
	err = t.rules.Set(proxyConfig)
	if err != nil {
		if _, ok := err.(*database.DBError); ok {
			logrus.WithFields(logrus.Fields{
				"err":        err,
				"tenant_id":  tenantID,
				"request_id": reqID,
			}).Error("Error updating info for tenant ID")
			RestError(w, req, http.StatusServiceUnavailable, "database_fail")

		} else {
			logrus.WithFields(logrus.Fields{
				"err":        err,
				"tenant_id":  tenantID,
				"request_id": reqID,
			}).Error("Error updating info for tenant ID")
			RestError(w, req, http.StatusServiceUnavailable, "database_error")
		}

		return err
	}

	w.WriteHeader(http.StatusOK)
	return nil
}

// DeleteServiceVersions deletes versioning info for a service of a tenant
func (t *Tenant) DeleteServiceVersions(w rest.ResponseWriter, req *rest.Request) error {
	reqID := req.Header.Get(middleware.RequestIDHeader)

	tenantID := req.PathParam("id")
	service := req.PathParam("service")

	proxyConfig, err := t.rules.Get(tenantID)
	if err != nil {
		handleDBError(w, req, err)
		return err
	}

	updateIndex := -1
	for index, version := range proxyConfig.Filters.Versions {
		if version.Service == service {
			updateIndex = index
			break
		}
	}
	if updateIndex == -1 {
		RestError(w, req, http.StatusNotFound, "invalid_service")
		return fmt.Errorf("No registered service(s) for %v matching service name %v", tenantID, service)
	}

	proxyConfig.Filters.Versions = append(proxyConfig.Filters.Versions[:updateIndex], proxyConfig.Filters.Versions[updateIndex+1:]...)

	// Update the entry in the database
	err = t.rules.Set(proxyConfig)
	if err != nil {
		if _, ok := err.(*database.DBError); ok {
			logrus.WithFields(logrus.Fields{
				"err":        err,
				"tenant_id":  tenantID,
				"request_id": reqID,
			}).Error("Error updating info for tenant ID")
			RestError(w, req, http.StatusServiceUnavailable, "database_fail")

		} else {
			logrus.WithFields(logrus.Fields{
				"err":        err,
				"tenant_id":  tenantID,
				"request_id": reqID,
			}).Error("Error updating info for tenant ID")
			RestError(w, req, http.StatusServiceUnavailable, "database_error")
		}

		return err
	}

	w.WriteHeader(http.StatusOK)
	return nil
}

// DeleteTenant removes tenant from Controller
func (t *Tenant) DeleteTenant(w rest.ResponseWriter, req *rest.Request) error {
	var err error

	id := req.PathParam("id")

	// Deregister from catalog
	if err = t.catalog.Deregister(id); err != nil {
		logrus.WithError(err).Error("Could not deregister tenant")
		handleDBError(w, req, err)
		return err
	}

	// Delete from rules
	if err = t.rules.Delete(id); err != nil {
		logrus.WithError(err).Warn("Rule deletion failed, document orphaned")
		// TODO do anything else here
	}

	w.WriteHeader(http.StatusOK)
	return nil
}<|MERGE_RESOLUTION|>--- conflicted
+++ resolved
@@ -82,26 +82,17 @@
 	}
 }
 
-<<<<<<< HEAD
 // PostFilters creates filters in bulk
-=======
-// PostFilters initializes a tenant in the Controller
->>>>>>> 5ffb3029
 func (t *Tenant) PostFilters(w rest.ResponseWriter, req *rest.Request) error {
 	id := req.PathParam("id")
 
 	filtersJSON := struct {
-<<<<<<< HEAD
 		Filters []resources.Rule `json:"filters"`
-=======
-		Filters []resources.Rule
->>>>>>> 5ffb3029
-	} {}
+	}{}
 	err := req.DecodeJsonPayload(&filtersJSON)
 	if err != nil {
 		RestError(w, req, http.StatusBadRequest, "json_error")
 		return err
-<<<<<<< HEAD
 	}
 
 	// Validate filters
@@ -125,45 +116,27 @@
 
 	w.WriteHeader(http.StatusCreated)
 	w.WriteJson(&filtersJSON)
-=======
-	}
-
-
-
-
-	//filterID := uuid.New()
->>>>>>> 5ffb3029
-
-	return nil
-}
-
-<<<<<<< HEAD
+
+	return nil
+}
+
 // PutFilters updates filters in bulk
 func (t *Tenant) PutFilters(w rest.ResponseWriter, req *rest.Request) error {
 	w.WriteHeader(http.StatusTeapot)
-=======
-// PutFilters initializes a tenant in the Controller
-func (t *Tenant) PutFilters(w rest.ResponseWriter, req *rest.Request) error {
->>>>>>> 5ffb3029
-
-	return nil
-}
-
-<<<<<<< HEAD
+	return nil
+}
+
 // GetFilters reads filters in bulk
 // No ID query param provided => all filters
 // ID query param of valid filters provided => return filters
 // ID query param for some non-existent filters => return 404? return 404 and valid filters? return 404 and list of not found ids?
-=======
-// GetFilters initializes a tenant in the Controller
->>>>>>> 5ffb3029
 func (t *Tenant) GetFilters(w rest.ResponseWriter, req *rest.Request) error {
 	id := req.PathParam("id")
 	filterIDs := getQueryIDs("id", req)
 
 	respJSON := struct {
 		Filters []resources.Rule `json:"filters"`
-	} {}
+	}{}
 
 	proxyConfig, err := t.rules.Get(id)
 	if err != nil {
@@ -176,11 +149,6 @@
 	} else {
 		for _, rule := range proxyConfig.Filters.Rules {
 			for _, filterID := range filterIDs {
-<<<<<<< HEAD
-=======
-
-				//FIXME
->>>>>>> 5ffb3029
 				if filterID == rule.ID {
 					respJSON.Filters = append(respJSON.Filters, rule)
 				}
@@ -188,20 +156,16 @@
 		}
 	}
 
-<<<<<<< HEAD
 	if respJSON.Filters == nil {
 		respJSON.Filters = []resources.Rule{}
 	}
 
-=======
->>>>>>> 5ffb3029
 	w.WriteHeader(http.StatusOK)
 	w.WriteJson(&respJSON)
 
 	return nil
 }
 
-<<<<<<< HEAD
 // DeleteFilters deletes filters in bulk
 func (t *Tenant) DeleteFilters(w rest.ResponseWriter, req *rest.Request) error {
 	id := req.PathParam("id")
@@ -231,16 +195,9 @@
 	}
 
 	w.WriteHeader(http.StatusOK)
-=======
-// DeleteFilters initializes a tenant in the Controller
-func (t *Tenant) DeleteFilters(w rest.ResponseWriter, req *rest.Request) error {
->>>>>>> 5ffb3029
-
-	return nil
-}
-
-
-
+
+	return nil
+}
 
 // PostTenant initializes a tenant in the Controller
 func (t *Tenant) PostTenant(w rest.ResponseWriter, req *rest.Request) error {
